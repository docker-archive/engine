package libnetwork

import (
	"fmt"

	"github.com/docker/libnetwork/pkg/options"
)

// DriverParams are a generic structure to hold driver specific settings.
type DriverParams options.Generic

// DriverInterface is an interface that every plugin driver needs to implement.
type DriverInterface interface {
	CreateNetwork(string, interface{}) (Network, error)
}

var drivers = map[string]struct {
	creatorFn  DriverInterface
	creatorArg interface{}
}{}

// RegisterNetworkType associates a textual identifier with a way to create a
// new network. It is called by the various network implementations, and used
// upon invokation of the libnetwork.NetNetwork function.
//
// creatorFn must implement DriverInterface
//
// For example:
//
//    type driver struct{}
//
//    func (d *driver) CreateNetwork(name string, config *TestNetworkConfig) (Network, error) {
//    }
//
//    func init() {
//        RegisterNetworkType("test", &driver{}, &TestNetworkConfig{})
//    }
//
<<<<<<< HEAD
func RegisterNetworkType(name string, creatorFn DriverInterface, creatorArg interface{}) error {
=======
func RegisterNetworkType(name string, creatorFn interface{}, creatorArg interface{}) error {
	// Validate the creator function signature.
	ctorArg := []reflect.Type{reflect.TypeOf((*string)(nil)), reflect.TypeOf(creatorArg)}
	ctorRet := []reflect.Type{reflect.TypeOf((*Network)(nil)).Elem(), reflect.TypeOf((*error)(nil)).Elem()}
	if err := validateFunctionSignature(creatorFn, ctorArg, ctorRet); err != nil {
		sig := fmt.Sprintf("func (%s) (Network, error)", ctorArg[0].Name())
		return fmt.Errorf("invalid signature for %q creator function (expected %s)", name, sig)
	}

>>>>>>> 735dbcf3
	// Store the new driver information to invoke at creation time.
	if _, ok := drivers[name]; ok {
		return fmt.Errorf("a driver for network type %q is already registed", name)
	}

	drivers[name] = struct {
		creatorFn  DriverInterface
		creatorArg interface{}
	}{creatorFn, creatorArg}

	return nil
}

func createNetwork(networkType, name string, generic DriverParams) (Network, error) {
	d, ok := drivers[networkType]
	if !ok {
		return nil, fmt.Errorf("unknown driver %q", networkType)
	}

	config, err := options.GenerateFromModel(options.Generic(generic), d.creatorArg)
	if err != nil {
		return nil, fmt.Errorf("failed to generate driver config: %v", err)
	}

<<<<<<< HEAD
	return d.creatorFn.CreateNetwork(name, config)
=======
	arg := []reflect.Value{reflect.ValueOf(name), reflect.ValueOf(config)}
	res := reflect.ValueOf(d.creatorFn).Call(arg)
	return makeCreateResult(res)
}

func makeCreateResult(res []reflect.Value) (net Network, err error) {
	if !res[0].IsNil() {
		net = res[0].Interface().(Network)
	}
	if !res[1].IsNil() {
		err = res[1].Interface().(error)
	}
	return
}

func validateFunctionSignature(fn interface{}, params []reflect.Type, returns []reflect.Type) error {
	// Valid that argument is a function.
	fnType := reflect.TypeOf(fn)
	if fnType.Kind() != reflect.Func {
		return fmt.Errorf("argument is %s, not function", fnType.Name())
	}

	// Vaidate arguments numbers and types.
	if fnType.NumIn() != len(params) {
		return fmt.Errorf("expected function with %d arguments, got %d", len(params), fnType.NumIn())
	}
	for i, argType := range params {
		if argType != fnType.In(i) {
			return fmt.Errorf("argument %d type should be %s, got %s", i, argType.Name(), fnType.In(i).Name())
		}
	}

	// Validate return values numbers and types.
	if fnType.NumOut() != len(returns) {
		return fmt.Errorf("expected function with %d return values, got %d", len(params), fnType.NumIn())
	}
	for i, retType := range returns {
		if retType != fnType.Out(i) {
			return fmt.Errorf("return value %d type should be %s, got %s", i, retType.Name(), fnType.Out(i).Name())
		}
	}

	return nil
>>>>>>> 735dbcf3
}<|MERGE_RESOLUTION|>--- conflicted
+++ resolved
@@ -36,19 +36,7 @@
 //        RegisterNetworkType("test", &driver{}, &TestNetworkConfig{})
 //    }
 //
-<<<<<<< HEAD
 func RegisterNetworkType(name string, creatorFn DriverInterface, creatorArg interface{}) error {
-=======
-func RegisterNetworkType(name string, creatorFn interface{}, creatorArg interface{}) error {
-	// Validate the creator function signature.
-	ctorArg := []reflect.Type{reflect.TypeOf((*string)(nil)), reflect.TypeOf(creatorArg)}
-	ctorRet := []reflect.Type{reflect.TypeOf((*Network)(nil)).Elem(), reflect.TypeOf((*error)(nil)).Elem()}
-	if err := validateFunctionSignature(creatorFn, ctorArg, ctorRet); err != nil {
-		sig := fmt.Sprintf("func (%s) (Network, error)", ctorArg[0].Name())
-		return fmt.Errorf("invalid signature for %q creator function (expected %s)", name, sig)
-	}
-
->>>>>>> 735dbcf3
 	// Store the new driver information to invoke at creation time.
 	if _, ok := drivers[name]; ok {
 		return fmt.Errorf("a driver for network type %q is already registed", name)
@@ -73,51 +61,5 @@
 		return nil, fmt.Errorf("failed to generate driver config: %v", err)
 	}
 
-<<<<<<< HEAD
 	return d.creatorFn.CreateNetwork(name, config)
-=======
-	arg := []reflect.Value{reflect.ValueOf(name), reflect.ValueOf(config)}
-	res := reflect.ValueOf(d.creatorFn).Call(arg)
-	return makeCreateResult(res)
-}
-
-func makeCreateResult(res []reflect.Value) (net Network, err error) {
-	if !res[0].IsNil() {
-		net = res[0].Interface().(Network)
-	}
-	if !res[1].IsNil() {
-		err = res[1].Interface().(error)
-	}
-	return
-}
-
-func validateFunctionSignature(fn interface{}, params []reflect.Type, returns []reflect.Type) error {
-	// Valid that argument is a function.
-	fnType := reflect.TypeOf(fn)
-	if fnType.Kind() != reflect.Func {
-		return fmt.Errorf("argument is %s, not function", fnType.Name())
-	}
-
-	// Vaidate arguments numbers and types.
-	if fnType.NumIn() != len(params) {
-		return fmt.Errorf("expected function with %d arguments, got %d", len(params), fnType.NumIn())
-	}
-	for i, argType := range params {
-		if argType != fnType.In(i) {
-			return fmt.Errorf("argument %d type should be %s, got %s", i, argType.Name(), fnType.In(i).Name())
-		}
-	}
-
-	// Validate return values numbers and types.
-	if fnType.NumOut() != len(returns) {
-		return fmt.Errorf("expected function with %d return values, got %d", len(params), fnType.NumIn())
-	}
-	for i, retType := range returns {
-		if retType != fnType.Out(i) {
-			return fmt.Errorf("return value %d type should be %s, got %s", i, retType.Name(), fnType.Out(i).Name())
-		}
-	}
-
-	return nil
->>>>>>> 735dbcf3
 }